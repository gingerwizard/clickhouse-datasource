module github.com/grafana/clickhouse-datasource

go 1.17

require (
<<<<<<< HEAD
	github.com/ClickHouse/clickhouse-go/v2 v2.2.0
	github.com/grafana/grafana-plugin-sdk-go v0.125.1
	github.com/grafana/sqlds/v2 v2.3.6
	github.com/pkg/errors v0.9.1
	github.com/stretchr/testify v1.7.5
=======
	github.com/ClickHouse/clickhouse-go/v2 v2.1.0
	github.com/grafana/grafana-plugin-sdk-go v0.125.1
	github.com/grafana/sqlds/v2 v2.3.6
	github.com/pkg/errors v0.9.1
	github.com/stretchr/testify v1.7.2
>>>>>>> 2a9d22c0
)

require (
	github.com/StackExchange/wmi v1.2.1 // indirect
	github.com/apache/arrow/go/arrow v0.0.0-20211112161151-bc219186db40 // indirect
	github.com/beorn7/perks v1.0.1 // indirect
	github.com/cespare/xxhash/v2 v2.1.2 // indirect
	github.com/cheekybits/genny v1.0.0 // indirect
	github.com/davecgh/go-spew v1.1.1 // indirect
	github.com/fatih/color v1.7.0 // indirect
	github.com/go-ole/go-ole v1.2.6 // indirect
	github.com/golang/protobuf v1.5.2 // indirect
	github.com/golang/snappy v0.0.3 // indirect
	github.com/google/flatbuffers v2.0.0+incompatible // indirect
	github.com/google/go-cmp v0.5.7 // indirect
<<<<<<< HEAD
=======
	github.com/google/gops v0.3.23 // indirect
>>>>>>> 2a9d22c0
	github.com/google/uuid v1.3.0 // indirect
	github.com/grpc-ecosystem/go-grpc-middleware v1.3.0 // indirect
	github.com/grpc-ecosystem/go-grpc-prometheus v1.2.0 // indirect
	github.com/hashicorp/go-hclog v0.14.1 // indirect
	github.com/hashicorp/go-plugin v1.4.3 // indirect
	github.com/hashicorp/yamux v0.0.0-20181012175058-2f1d1f20f75d // indirect
	github.com/json-iterator/go v1.1.12 // indirect
	github.com/keybase/go-ps v0.0.0-20190827175125-91aafc93ba19 // indirect
	github.com/klauspost/compress v1.13.1 // indirect
	github.com/magefile/mage v1.11.0 // indirect
	github.com/mattetti/filebuffer v1.0.1 // indirect
	github.com/mattn/go-colorable v0.1.4 // indirect
	github.com/mattn/go-isatty v0.0.10 // indirect
	github.com/mattn/go-runewidth v0.0.9 // indirect
	github.com/matttproud/golang_protobuf_extensions v1.0.1 // indirect
	github.com/mitchellh/go-testing-interface v1.0.0 // indirect
	github.com/modern-go/concurrent v0.0.0-20180306012644-bacd9c7ef1dd // indirect
	github.com/modern-go/reflect2 v1.0.2 // indirect
	github.com/oklog/run v1.0.0 // indirect
	github.com/olekukonko/tablewriter v0.0.5 // indirect
	github.com/paulmach/orb v0.7.1 // indirect
	github.com/pierrec/lz4/v4 v4.1.15 // indirect
	github.com/pmezard/go-difflib v1.0.0 // indirect
	github.com/prometheus/client_golang v1.12.1 // indirect
	github.com/prometheus/client_model v0.2.0 // indirect
	github.com/prometheus/common v0.32.1 // indirect
	github.com/prometheus/procfs v0.7.3 // indirect
<<<<<<< HEAD
	github.com/shopspring/decimal v1.3.1 // indirect
=======
	github.com/shirou/gopsutil/v3 v3.21.9 // indirect
	github.com/shopspring/decimal v1.3.1 // indirect
	github.com/tklauser/go-sysconf v0.3.10 // indirect
	github.com/tklauser/numcpus v0.4.0 // indirect
	github.com/xlab/treeprint v1.1.0 // indirect
>>>>>>> 2a9d22c0
	go.opentelemetry.io/otel v1.7.0 // indirect
	go.opentelemetry.io/otel/trace v1.7.0 // indirect
	golang.org/x/net v0.0.0-20210614182718-04defd469f4e // indirect
	golang.org/x/sys v0.0.0-20220429233432-b5fbb4746d32 // indirect
	golang.org/x/text v0.3.6 // indirect
	golang.org/x/xerrors v0.0.0-20200804184101-5ec99f83aff1 // indirect
	google.golang.org/genproto v0.0.0-20210630183607-d20f26d13c79 // indirect
	google.golang.org/grpc v1.44.0 // indirect
	google.golang.org/protobuf v1.27.1 // indirect
	gopkg.in/yaml.v3 v3.0.1 // indirect
<<<<<<< HEAD
=======
	rsc.io/goversion v1.2.0 // indirect
>>>>>>> 2a9d22c0
)<|MERGE_RESOLUTION|>--- conflicted
+++ resolved
@@ -3,19 +3,11 @@
 go 1.17
 
 require (
-<<<<<<< HEAD
 	github.com/ClickHouse/clickhouse-go/v2 v2.2.0
 	github.com/grafana/grafana-plugin-sdk-go v0.125.1
 	github.com/grafana/sqlds/v2 v2.3.6
 	github.com/pkg/errors v0.9.1
 	github.com/stretchr/testify v1.7.5
-=======
-	github.com/ClickHouse/clickhouse-go/v2 v2.1.0
-	github.com/grafana/grafana-plugin-sdk-go v0.125.1
-	github.com/grafana/sqlds/v2 v2.3.6
-	github.com/pkg/errors v0.9.1
-	github.com/stretchr/testify v1.7.2
->>>>>>> 2a9d22c0
 )
 
 require (
@@ -31,10 +23,7 @@
 	github.com/golang/snappy v0.0.3 // indirect
 	github.com/google/flatbuffers v2.0.0+incompatible // indirect
 	github.com/google/go-cmp v0.5.7 // indirect
-<<<<<<< HEAD
-=======
 	github.com/google/gops v0.3.23 // indirect
->>>>>>> 2a9d22c0
 	github.com/google/uuid v1.3.0 // indirect
 	github.com/grpc-ecosystem/go-grpc-middleware v1.3.0 // indirect
 	github.com/grpc-ecosystem/go-grpc-prometheus v1.2.0 // indirect
@@ -62,15 +51,10 @@
 	github.com/prometheus/client_model v0.2.0 // indirect
 	github.com/prometheus/common v0.32.1 // indirect
 	github.com/prometheus/procfs v0.7.3 // indirect
-<<<<<<< HEAD
-	github.com/shopspring/decimal v1.3.1 // indirect
-=======
 	github.com/shirou/gopsutil/v3 v3.21.9 // indirect
-	github.com/shopspring/decimal v1.3.1 // indirect
 	github.com/tklauser/go-sysconf v0.3.10 // indirect
 	github.com/tklauser/numcpus v0.4.0 // indirect
 	github.com/xlab/treeprint v1.1.0 // indirect
->>>>>>> 2a9d22c0
 	go.opentelemetry.io/otel v1.7.0 // indirect
 	go.opentelemetry.io/otel/trace v1.7.0 // indirect
 	golang.org/x/net v0.0.0-20210614182718-04defd469f4e // indirect
@@ -81,8 +65,5 @@
 	google.golang.org/grpc v1.44.0 // indirect
 	google.golang.org/protobuf v1.27.1 // indirect
 	gopkg.in/yaml.v3 v3.0.1 // indirect
-<<<<<<< HEAD
-=======
 	rsc.io/goversion v1.2.0 // indirect
->>>>>>> 2a9d22c0
 )